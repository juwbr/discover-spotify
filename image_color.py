--- conflicted
+++ resolved
@@ -26,21 +26,13 @@
         raise ValueError(f'Invalid image path: {img_path}')
     img = plt_imread(img_path)
     img_shape = img.shape
-<<<<<<< HEAD
     if len(img_shape) not in [2, 3]:
         raise ValueError(f'({img_path}) Invalid image shape: {img_shape} => should be (x, y) or (x, y, 3)')
     if len(img_shape) == 3 and img_shape[2] != 3:
         raise ValueError(f'({img_path}) Invalid image shape: {img_shape} => should be (x, y, 3)')
     if img_shape[0] < 64 or img_shape[1] < 64:
         raise ValueError(f'({img_path}) Invalid image shape: {img_shape} => should be at least (64, 64,)')
-=======
-    if len(img_shape) != 3:
-        raise ValueError(f'Invalid image shape: {img_shape} => should be (x, y, 3)')
-    if img_shape[2] != 3:
-        raise ValueError(f'Invalid image shape: {img_shape} => should be (x, y, 3)')
-    if img_shape[0] < 64 or img_shape[1] < 64:
-        raise ValueError(f'Invalid image shape: {img_shape} => should be at least (64, 64, 3)')
->>>>>>> c059c532
+
     return img
 
 
